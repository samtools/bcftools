--- conflicted
+++ resolved
@@ -1308,12 +1308,8 @@
     fprintf(stderr, "    -S, --samples-file <file>          file of samples to include\n");
     fprintf(stderr, "    -t, --targets <region>             similar to -r but streams rather than index-jumps\n");
     fprintf(stderr, "    -T, --targets-file <file>          similar to -R but streams rather than index-jumps\n");
-<<<<<<< HEAD
     fprintf(stderr, "    -u, --user-tstv <TAG[:min:max:n]>  collect Ts/Tv stats for any tag using the given binning [0:1:100]\n");
-=======
-    fprintf(stderr, "    -u, --user-tstv <TAG[:min:max:n]>  collect Ts/Tv stats for any tag using the given binning [0:1,100]\n");
     fprintf(stderr, "    -v, --verbose                      produce verbose per-site and per-sample output\n");
->>>>>>> 37cfc57a
     fprintf(stderr, "\n");
     exit(1);
 }
