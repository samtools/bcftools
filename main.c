--- conflicted
+++ resolved
@@ -93,17 +93,12 @@
       .alias = "concat",
       .help  = "concatenate VCF/BCF files from the same set of samples"
     },
-<<<<<<< HEAD
-    { .func  = main_vcfisec,
-      .alias = "isec",
-=======
     { .func  = main_vcfconvert,  
       .alias = "convert", 
       .help  = "convert VCF/BCF files to different formats and back"
     },
-    { .func  = main_vcfisec,  
-      .alias = "isec", 
->>>>>>> 8d24d8ff
+    { .func  = main_vcfisec,
+      .alias = "isec",
       .help  = "intersections of VCF/BCF files"
     },
     { .func  = main_vcfmerge,
